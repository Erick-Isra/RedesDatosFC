--- conflicted
+++ resolved
@@ -62,7 +62,6 @@
 
 Hola soy John y mi GitHub es [este](https://github.com/JohnKun136NVCP) por si me quieres seguir o te interesan mis proyectos.
 
-<<<<<<< HEAD
 ¡Qué tal! Soy Eduardo Castillo y estoy en GitHub como [PlexusDeus](https://github.com/PlexusDeus)
 
 Hola soy Andres, mi Github es [este](https://github.com/AndresCataneo), resolví el problema 10 en C, que trata sobre encontrar la suma de los numeros primos menores a 2 millones.
@@ -72,11 +71,6 @@
 Hola, soy Diego, mi Github es [este](https://github.com/Sloot25), resolvi el problema 5 en C, que trata sobre encontrar el multiplo mas pequeño de todos los numeros desde el 1 al 20.
 
 Hola soy Francisco y mi GitHub es [este](https://github.com/FranciscoMendiola).
-=======
-Hola, me llamo Victor, solo tengo un proyecto más o menos funcional pero por si les da curiosidad mi perfil es [este](https://github.com/areummon)
-
-====== 
->>>>>>> f656d661
 
 Hola soy Geovani y mi GitHub es [este](https://github.com/GeovaniMtz) por si me quieres seguir :).
 
@@ -84,6 +78,7 @@
 
 Hola soy Juvenal y mi Github es [este](https://github.com/JuvsProgrammer).
 
+Hola, me llamo Victor, solo tengo un proyecto más o menos funcional pero por si les da curiosidad mi perfil es [este](https://github.com/areummon)
+
 ======
 
-
