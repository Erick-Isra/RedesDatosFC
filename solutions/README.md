# Repaso de prácticas con Git y GitHub. 📖

Esperando que la mayoría del curso supiese lo básico de Git. Esto abarca desde:

- Inicialización de un repositorio
- Hacer un Stage en un repositorio
- Crear commits
- Trabajar de repositorios locales y remotos.
  Si no es así o si todavía hay dificultad, por favor, ver [ver este enlace](https://git-scm.com/docs).

Ahora bien, el proposito de esta práctica es que sepan en colaborar en equipo, no siempre van a tener un repositorio individual para trabajar, sino trabajar de manera colaborativa (En este caso puede ser de desarrollo Web, software, etc.) Para ello hay pasos sencillos pero importantes:

## Regla de Oro. 🥇

\*SIMPRE HACER UN **PULL** ANTES DE UN **PUSH\***.
Esta es una simple regla sencilla pero demasiado últil y ahorra estrés junto con los problemas.
Cuando uno esta trabajando y acabó la parte que le correspondía de su tareas, etc. Debe recordar que no solo es un programad@r que esta trabajando en el repositorio, sino son varios, entonces para actualizar los cambios que se hicieron y subir los cambios que uno hizo simpre usar el comando:

```bash
git pull #Actualiza los cambios que se hicieron.
```

Ahora sí despues de hacer los cambios `git add` y el `git commit`, se tiene que hacer:

```bash
git push
```

## Pull Request.

Un pull request es una solicitud de cambios, en los cuales uno va a aportar algo al repositorio. En algunos casos vi que cerraban el Pull Request y creaban otro, pero esto en desarrollo no es una buena práctica, al menos que ya se haya solucionado el error o que no haya forma de solucionarlo se cierra. Esto sirve para no crear demasiados Pull Request del mismo tema y autor. Se recomienda dejar el Pull Request abierto hasta que se acepte la solucitud e ir actualizando la información de lo que se vaya haciendo si hay cambios. Al menos que no funcione lo que se propone, se cerrará el Pull Request.

## Práctica

¿Has escuchado sobre Project Euler? Bien sino, es una plataforma para desarrollar la habilidad tanto de programación (óptimización) como también la matemática.
Por tanto, la práctica será una práctica en conjunto.

1. Ingresa a [Project Euler](https://projecteuler.net/) y registrate.
2. Escoje un problema el que sea de tu agrado.
3. En el repositorio que el repositorio que se clonó no se tiene esta rama y esta con un Folk, en este caso **antes de hacer cualquier cosa** si entras a tu repositorio que hiciste el Folk verás un botón que dice **Sync Fork**, como dice el nombre sincroniza los cambios del repositorio "Original" con el que tienes. Da click en Sync Folk y te dará los cambios que se han hecho durante este tiempo.
4. Ahí te aparecerá la rama que se creó, entonces lo único que se tiene que hacer desde la terminal de su computadora es actualizar las ramas remotas a las locales, para hacer esto se usa el siguiente comando:

```bash
    git remote update origin --prune
```

Después solamente falta cambiarse de rama usando:

```bash
    git checkout gitstudy
```

5. Lo divertido viene desde este punto. En este README, deberás agregar tu nombre y tu GitHub. **Opcional:** _Puedes seguir a tus demás compañer@s en GitHub por si te interesa su trabajo o quieres colaborar en alguno_.
6. Además de ello, deberá subir la solución en el directorio donde dice **solutions**, con la siguiente nomenclatura: **Iniciales empezando por apellidos**_EULER_**número del ejercio**. Por ejemplo; `ANJ_EULER_1.cpp`. En este caso, se le dará libertad a cada quien de resolverlo en el lenguaje que le sea más cómodo, sin embargo, pueden tener una participación si lo hacen en C.
7. En el reporte debe incluir la captura del problema resuelto que está aprobado, la misma página les dará el resultado.

**NOTA (1)**: El truco de esto es el que resuleva más rápido los ejercicios. Por otra parte, se le sugiere hacer el **Sync Folk** constantemente por si llegué a subir cambios al original.

**Nota (2)**: Si quieren poner el enlace directo a su repositorio pueden usar la siguiente sintaxis en Markdown.

```markdown
[Google](www.google.com)
```

El primer parámetro es el texto a mostrar, este tiene que estar en cochetes y los paretesis son para la url que va contener, en este caso era de Google.

======

Desde aquí puedes ir empezando.

Hola soy John y mi GitHub es [este](https://github.com/JohnKun136NVCP) por si me quieres seguir o te interesan mis proyectos.

¡Qué tal! Soy Eduardo Castillo y estoy en GitHub como [PlexusDeus](https://github.com/PlexusDeus)

Hola soy Andres, mi Github es [este](https://github.com/AndresCataneo), resolví el problema 10 en C, que trata sobre encontrar la suma de los numeros primos menores a 2 millones.

Hola, soy Alejandro Jacome Delgado y mi GitHub es [kyogre235](https://github.com/kyogre235).

Hola, soy Diego, mi Github es [este](https://github.com/Sloot25), resolvi el problema 5 en C, que trata sobre encontrar el multiplo mas pequeño de todos los numeros desde el 1 al 20.

Hola soy Francisco y mi GitHub es [este](https://github.com/FranciscoMendiola).

Hola soy Geovani y mi GitHub es [este](https://github.com/GeovaniMtz) por si me quieres seguir :).

Hola soy Ixchel y mi GitHub es este por si me quieres seguir ☺: [MishIxc14](https://github.com/MishIxc14)

Hola soy Juvenal y mi Github es [este](https://github.com/JuvsProgrammer).

Hola, me llamo Victor, solo tengo un proyecto más o menos funcional pero por si les da curiosidad mi perfil es [este](https://github.com/areummon)

Hola soy Mauricio y mi GitHub es [este](https://github.com/MauComas) por si me quieres seguir.
PD el archivo.c requiere la bandera al final -lm para el uso de la biblioteca matematica y que se compile sin problema.

Hola soy Aldo, mi perfil de GitHub es [este](https://github.com/aaldoaangeles).

Mi nombre es Maximiliano y en [mi GitHub](https://github.com/m-ow) puedes encontrar muchos proyectos open source en [mi lenguaje de programación favorito](https://lean-lang.org/).

Hola, soy Sofia y mi GitHub es [este](https://github.com/Sofia279), resolví el problema 6 en C 

Hola soy Ricardo Iván y este es mi [Github](https://github.com/rickivan)

Hola soy Ramón y mi Github es [este](https://github.com/Htska)

Hola soy Nancy Elena d3el Valle Vera y mi Github es [AnyoneOne1](https://github.com/AnyoneOne1).

Buenas, mi nombre es Aldo Jurado, no tengo nada muy interesante, pero igual les dejo mi [perfil](https://github.com/aldojurado) de Github por si quieren colaborar en algo.

<<<<<<< HEAD
Hola soy Ricardo Iván y este es mi [Github](https://github.com/rickivan)

Hola soy Ramón y mi Github es [este](https://github.com/Htska)

Hola soy Nancy Elena d3el Valle Vera y mi Github es [AnyoneOne1](https://github.com/AnyoneOne1).

Buenas, mi nombre es Aldo Jurado, no tengo nada muy interesante, pero igual les dejo mi [perfil](https://github.com/aldojurado) de Github por si quieren colaborar en algo.

Hola soy Alejandro, mi github es [este](https://github.com/Alejandro-Estrada-1) 

Hola, soy Angel Moises Gonzalez Corrales y mi GitHub es [este](https://github.com/MoisesAGC).

Hola! soy Anshar Barrón, mi GitHub es [@AnsharShampoo](https://github.com/AnsharShampoo) 

Hola soy Erick, mi github es [Erick-Isra](https://github.com/Erick-Isra), hice el ejercicio 50.

Hola, soy Eduardo Biali García Gómez y mi GitHub es [Eduardobgg](https://github.com/Eduardobgg).
 
Hola, soy Fer Osorio y pícale [aqui](https://github.com/FernandaOsorioMorales) si quieres seguirme en Github.

Hola, soy Joshua y mi Github es este: (https://github.com/JoshuaJAHA)

Holi, soy Lau y me pueden seguir en Github en este [enlace](https://github.com/laudima)
=======
Hola soy Mauricio Flores y mi Github es [este](https://github.com/maufloresm)
>>>>>>> f5c30691

======  <|MERGE_RESOLUTION|>--- conflicted
+++ resolved
@@ -105,15 +105,6 @@
 
 Buenas, mi nombre es Aldo Jurado, no tengo nada muy interesante, pero igual les dejo mi [perfil](https://github.com/aldojurado) de Github por si quieren colaborar en algo.
 
-<<<<<<< HEAD
-Hola soy Ricardo Iván y este es mi [Github](https://github.com/rickivan)
-
-Hola soy Ramón y mi Github es [este](https://github.com/Htska)
-
-Hola soy Nancy Elena d3el Valle Vera y mi Github es [AnyoneOne1](https://github.com/AnyoneOne1).
-
-Buenas, mi nombre es Aldo Jurado, no tengo nada muy interesante, pero igual les dejo mi [perfil](https://github.com/aldojurado) de Github por si quieren colaborar en algo.
-
 Hola soy Alejandro, mi github es [este](https://github.com/Alejandro-Estrada-1) 
 
 Hola, soy Angel Moises Gonzalez Corrales y mi GitHub es [este](https://github.com/MoisesAGC).
@@ -129,8 +120,6 @@
 Hola, soy Joshua y mi Github es este: (https://github.com/JoshuaJAHA)
 
 Holi, soy Lau y me pueden seguir en Github en este [enlace](https://github.com/laudima)
-=======
+
 Hola soy Mauricio Flores y mi Github es [este](https://github.com/maufloresm)
->>>>>>> f5c30691
-
 ======  