--- conflicted
+++ resolved
@@ -61,13 +61,7 @@
 
 Hola soy John y mi GitHub es [este](https://github.com/JohnKun136NVCP) por si me quieres seguir o te interesan mis proyectos.
 
-<<<<<<< HEAD
-¡Qué tal! soy Eduardo Castillo y estoy en GitHub como [PlexusDeus](https://github.com/PlexusDeus)
-
-====== 
-=======
 ¡Qué tal! Soy Eduardo Castillo y estoy en GitHub como [PlexusDeus](https://github.com/PlexusDeus)
->>>>>>> cb3c03af
 
 Hola soy Andres, mi Github es [este](https://github.com/AndresCataneo), resolví el problema 10 en C, que trata sobre encontrar la suma de los numeros primos menores a 2 millones.
 
