--- conflicted
+++ resolved
@@ -63,7 +63,6 @@
 
 Hola soy John y mi GitHub es [este](https://github.com/JohnKun136NVCP) por si me quieres seguir o te interesan mis proyectos.
 
-<<<<<<< HEAD
 ¡Qué tal! Soy Eduardo Castillo y estoy en GitHub como [PlexusDeus](https://github.com/PlexusDeus)
 
 Hola soy Andres, mi Github es [este](https://github.com/AndresCataneo), resolví el problema 10 en C, que trata sobre encontrar la suma de los numeros primos menores a 2 millones.
@@ -75,11 +74,6 @@
 Hola soy Francisco y mi GitHub es [este](https://github.com/FranciscoMendiola).
 
 Hola soy Geovani y mi GitHub es [este](https://github.com/GeovaniMtz) por si me quieres seguir :).
-=======
-Mi nombre es Maximiliano y en [mi GitHub](https://github.com/m-ow) puedes encontrar muchos proyectos open source en [mi lenguaje de programación favorito](https://lean-lang.org/).
-
-====== 
->>>>>>> 1c05f2b5
 
 Hola soy Ixchel y mi GitHub es este por si me quieres seguir ☺: [MishIxc14](https://github.com/MishIxc14)
 
@@ -92,5 +86,8 @@
 
 Hola soy Aldo, mi perfil de GitHub es [este](https://github.com/aaldoaangeles).
 
-======
+Mi nombre es Maximiliano y en [mi GitHub](https://github.com/m-ow) puedes encontrar muchos proyectos open source en [mi lenguaje de programación favorito](https://lean-lang.org/).
 
+====== 
+
+
