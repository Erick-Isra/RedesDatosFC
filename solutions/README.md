# Repaso de prácticas con Git y GitHub. 📖

Esperando que la mayoría del curso supiese lo básico de Git. Esto abarca desde:

- Inicialización de un repositorio
- Hacer un Stage en un repositorio
- Crear commits
- Trabajar de repositorios locales y remotos.
  Si no es así o si todavía hay dificultad, por favor, ver [ver este enlace](https://git-scm.com/docs).

Ahora bien, el proposito de esta práctica es que sepan en colaborar en equipo, no siempre van a tener un repositorio individual para trabajar, sino trabajar de manera colaborativa (En este caso puede ser de desarrollo Web, software, etc.) Para ello hay pasos sencillos pero importantes:

## Regla de Oro. 🥇

\*SIMPRE HACER UN **PULL** ANTES DE UN **PUSH\***.
Esta es una simple regla sencilla pero demasiado últil y ahorra estrés junto con los problemas.
Cuando uno esta trabajando y acabó la parte que le correspondía de su tareas, etc. Debe recordar que no solo es un programad@r que esta trabajando en el repositorio, sino son varios, entonces para actualizar los cambios que se hicieron y subir los cambios que uno hizo simpre usar el comando:

```bash
git pull #Actualiza los cambios que se hicieron.
```

Ahora sí despues de hacer los cambios `git add` y el `git commit`, se tiene que hacer:

```bash
git push
```

## Pull Request.

Un pull request es una solicitud de cambios, en los cuales uno va a aportar algo al repositorio. En algunos casos vi que cerraban el Pull Request y creaban otro, pero esto en desarrollo no es una buena práctica, al menos que ya se haya solucionado el error o que no haya forma de solucionarlo se cierra. Esto sirve para no crear demasiados Pull Request del mismo tema y autor. Se recomienda dejar el Pull Request abierto hasta que se acepte la solucitud e ir actualizando la información de lo que se vaya haciendo si hay cambios. Al menos que no funcione lo que se propone, se cerrará el Pull Request.

## Práctica

¿Has escuchado sobre Project Euler? Bien sino, es una plataforma para desarrollar la habilidad tanto de programación (óptimización) como también la matemática.
Por tanto, la práctica será una práctica en conjunto.

1. Ingresa a [Project Euler](https://projecteuler.net/) y registrate.
2. Escoje un problema el que sea de tu agrado.
3. En el repositorio que el repositorio que se clonó no se tiene esta rama y esta con un Folk, en este caso **antes de hacer cualquier cosa** si entras a tu repositorio que hiciste el Folk verás un botón que dice **Sync Fork**, como dice el nombre sincroniza los cambios del repositorio "Original" con el que tienes. Da click en Sync Folk y te dará los cambios que se han hecho durante este tiempo.
4. Ahí te aparecerá la rama que se creó, entonces lo único que se tiene que hacer desde la terminal de su computadora es actualizar las ramas remotas a las locales, para hacer esto se usa el siguiente comando:

```bash
    git remote update origin --prune
```

Después solamente falta cambiarse de rama usando:

```bash
    git checkout gitstudy
```

5. Lo divertido viene desde este punto. En este README, deberás agregar tu nombre y tu GitHub. **Opcional:** _Puedes seguir a tus demás compañer@s en GitHub por si te interesa su trabajo o quieres colaborar en alguno_.
6. Además de ello, deberá subir la solución en el directorio donde dice **solutions**, con la siguiente nomenclatura: **Iniciales empezando por apellidos**_EULER_**número del ejercio**. Por ejemplo; `ANJ_EULER_1.cpp`. En este caso, se le dará libertad a cada quien de resolverlo en el lenguaje que le sea más cómodo, sin embargo, pueden tener una participación si lo hacen en C.
7. En el reporte debe incluir la captura del problema resuelto que está aprobado, la misma página les dará el resultado.

**NOTA (1)**: El truco de esto es el que resuleva más rápido los ejercicios. Por otra parte, se le sugiere hacer el **Sync Folk** constantemente por si llegué a subir cambios al original.

**Nota (2)**: Si quieren poner el enlace directo a su repositorio pueden usar la siguiente sintaxis en Markdown.

```markdown
[Google](www.google.com)
```

El primer parámetro es el texto a mostrar, este tiene que estar en cochetes y los paretesis son para la url que va contener, en este caso era de Google.

======

Desde aquí puedes ir empezando.

Hola soy John y mi GitHub es [este](https://github.com/JohnKun136NVCP) por si me quieres seguir o te interesan mis proyectos.

¡Qué tal! Soy Eduardo Castillo y estoy en GitHub como [PlexusDeus](https://github.com/PlexusDeus)

Hola soy Andres, mi Github es [este](https://github.com/AndresCataneo), resolví el problema 10 en C, que trata sobre encontrar la suma de los numeros primos menores a 2 millones.

Hola, soy Alejandro Jacome Delgado y mi GitHub es [kyogre235](https://github.com/kyogre235).

Hola, soy Diego, mi Github es [este](https://github.com/Sloot25), resolvi el problema 5 en C, que trata sobre encontrar el multiplo mas pequeño de todos los numeros desde el 1 al 20.

Hola soy Francisco y mi GitHub es [este](https://github.com/FranciscoMendiola).

Hola soy Geovani y mi GitHub es [este](https://github.com/GeovaniMtz) por si me quieres seguir :).

Hola soy Ixchel y mi GitHub es este por si me quieres seguir ☺: [MishIxc14](https://github.com/MishIxc14)

Hola soy Juvenal y mi Github es [este](https://github.com/JuvsProgrammer).

Hola, me llamo Victor, solo tengo un proyecto más o menos funcional pero por si les da curiosidad mi perfil es [este](https://github.com/areummon)

Hola soy Mauricio y mi GitHub es [este](https://github.com/MauComas) por si me quieres seguir.
PD el archivo.c requiere la bandera al final -lm para el uso de la biblioteca matematica y que se compile sin problema.

Hola soy Aldo, mi perfil de GitHub es [este](https://github.com/aaldoaangeles).

Mi nombre es Maximiliano y en [mi GitHub](https://github.com/m-ow) puedes encontrar muchos proyectos open source en [mi lenguaje de programación favorito](https://lean-lang.org/).

Hola, soy Sofia y mi GitHub es [este](https://github.com/Sofia279), resolví el problema 6 en C 

Hola soy Ricardo Iván y este es mi [Github](https://github.com/rickivan)

Hola soy Ramón y mi Github es [este](https://github.com/Htska)

Hola soy Nancy Elena d3el Valle Vera y mi Github es [AnyoneOne1](https://github.com/AnyoneOne1).

Buenas, mi nombre es Aldo Jurado, no tengo nada muy interesante, pero igual les dejo mi [perfil](https://github.com/aldojurado) de Github por si quieren colaborar en algo.

<<<<<<< HEAD
Hola soy Alejandro, mi github es [este](https://github.com/Alejandro-Estrada-1) 

Hola, soy Angel Moises Gonzalez Corrales y mi GitHub es [este](https://github.com/MoisesAGC).

Hola! soy Anshar Barrón, mi GitHub es [@AnsharShampoo](https://github.com/AnsharShampoo) 

Hola soy Erick, mi github es [Erick-Isra](https://github.com/Erick-Isra), hice el ejercicio 50.

Hola, soy Eduardo Biali García Gómez y mi GitHub es [Eduardobgg](https://github.com/Eduardobgg).
 
======  
=======
Hola, soy Fer Osorio y pícale [aqui](https://github.com/FernandaOsorioMorales) si quieres seguirme en Github.
======
>>>>>>> da7d3dc0
<|MERGE_RESOLUTION|>--- conflicted
+++ resolved
@@ -105,7 +105,6 @@
 
 Buenas, mi nombre es Aldo Jurado, no tengo nada muy interesante, pero igual les dejo mi [perfil](https://github.com/aldojurado) de Github por si quieren colaborar en algo.
 
-<<<<<<< HEAD
 Hola soy Alejandro, mi github es [este](https://github.com/Alejandro-Estrada-1) 
 
 Hola, soy Angel Moises Gonzalez Corrales y mi GitHub es [este](https://github.com/MoisesAGC).
@@ -116,8 +115,6 @@
 
 Hola, soy Eduardo Biali García Gómez y mi GitHub es [Eduardobgg](https://github.com/Eduardobgg).
  
-======  
-=======
 Hola, soy Fer Osorio y pícale [aqui](https://github.com/FernandaOsorioMorales) si quieres seguirme en Github.
-======
->>>>>>> da7d3dc0
+
+======  