--- conflicted
+++ resolved
@@ -125,10 +125,8 @@
 
 Hola soy Miguel y este es mi [Github](https://github.com/mi-brito)
 
-<<<<<<< HEAD
+Hola soy Mildred y mi GitHub es [este](https://github.com/MildredMtz).
+
 Qué onda, soy Axel Rodríguez. Github: [@Ahexo](https://github.com/ahexo), Mi web: [ahexo.xyz](https://www.ahexo.xyz).
-=======
-Hola soy Mildred y mi GitHub es [este](https://github.com/MildredMtz).
->>>>>>> d2d5352a
 
 ======  