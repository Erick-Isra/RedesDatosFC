# Repaso de prácticas con Git y GitHub. 📖

Esperando que la mayoría del curso supiese lo básico de Git. Esto abarca desde:

- Inicialización de un repositorio
- Hacer un Stage en un repositorio
- Crear commits
- Trabajar de repositorios locales y remotos.
  Si no es así o si todavía hay dificultad, por favor, ver [ver este enlace](https://git-scm.com/docs).

Ahora bien, el proposito de esta práctica es que sepan en colaborar en equipo, no siempre van a tener un repositorio individual para trabajar, sino trabajar de manera colaborativa (En este caso puede ser de desarrollo Web, software, etc.) Para ello hay pasos sencillos pero importantes:

## Regla de Oro. 🥇

\*SIMPRE HACER UN **PULL** ANTES DE UN **PUSH\***.
Esta es una simple regla sencilla pero demasiado últil y ahorra estrés junto con los problemas.
Cuando uno esta trabajando y acabó la parte que le correspondía de su tareas, etc. Debe recordar que no solo es un programad@r que esta trabajando en el repositorio, sino son varios, entonces para actualizar los cambios que se hicieron y subir los cambios que uno hizo simpre usar el comando:

```bash
git pull #Actualiza los cambios que se hicieron.
```

Ahora sí despues de hacer los cambios `git add` y el `git commit`, se tiene que hacer:

```bash
git push
```

## Pull Request.

Un pull request es una solicitud de cambios, en los cuales uno va a aportar algo al repositorio. En algunos casos vi que cerraban el Pull Request y creaban otro, pero esto en desarrollo no es una buena práctica, al menos que ya se haya solucionado el error o que no haya forma de solucionarlo se cierra. Esto sirve para no crear demasiados Pull Request del mismo tema y autor. Se recomienda dejar el Pull Request abierto hasta que se acepte la solucitud e ir actualizando la información de lo que se vaya haciendo si hay cambios. Al menos que no funcione lo que se propone, se cerrará el Pull Request.

## Práctica

¿Has escuchado sobre Project Euler? Bien sino, es una plataforma para desarrollar la habilidad tanto de programación (óptimización) como también la matemática.
Por tanto, la práctica será una práctica en conjunto.

1. Ingresa a [Project Euler](https://projecteuler.net/) y registrate.
2. Escoje un problema el que sea de tu agrado.
3. En el repositorio que el repositorio que se clonó no se tiene esta rama y esta con un Folk, en este caso **antes de hacer cualquier cosa** si entras a tu repositorio que hiciste el Folk verás un botón que dice **Sync Fork**, como dice el nombre sincroniza los cambios del repositorio "Original" con el que tienes. Da click en Sync Folk y te dará los cambios que se han hecho durante este tiempo.
4. Ahí te aparecerá la rama que se creó, entonces lo único que se tiene que hacer desde la terminal de su computadora es actualizar las ramas remotas a las locales, para hacer esto se usa el siguiente comando:

```bash
    git remote update origin --prune
```

Después solamente falta cambiarse de rama usando:

```bash
    git checkout gitstudy
```

5. Lo divertido viene desde este punto. En este README, deberás agregar tu nombre y tu GitHub. **Opcional:** _Puedes seguir a tus demás compañer@s en GitHub por si te interesa su trabajo o quieres colaborar en alguno_.
6. Además de ello, deberá subir la solución en el directorio donde dice **solutions**, con la siguiente nomenclatura: **Iniciales empezando por apellidos**_EULER_**número del ejercio**. Por ejemplo; `ANJ_EULER_1.cpp`. En este caso, se le dará libertad a cada quien de resolverlo en el lenguaje que le sea más cómodo, sin embargo, pueden tener una participación si lo hacen en C.
7. En el reporte debe incluir la captura del problema resuelto que está aprobado, la misma página les dará el resultado.

**NOTA (1)**: El truco de esto es el que resuleva más rápido los ejercicios. Por otra parte, se le sugiere hacer el **Sync Folk** constantemente por si llegué a subir cambios al original.

**Nota (2)**: Si quieren poner el enlace directo a su repositorio pueden usar la siguiente sintaxis en Markdown.

```markdown
[Google](www.google.com)
```

El primer parámetro es el texto a mostrar, este tiene que estar en cochetes y los paretesis son para la url que va contener, en este caso era de Google.

======

Desde aquí puedes ir empezando.

Hola soy John y mi GitHub es [este](https://github.com/JohnKun136NVCP) por si me quieres seguir o te interesan mis proyectos.

¡Qué tal! Soy Eduardo Castillo y estoy en GitHub como [PlexusDeus](https://github.com/PlexusDeus)

# Hola soy Andres, mi Github es [este](https://github.com/AndresCataneo), resolví el problema 10 en C, que trata sobre encontrar la suma de los numeros primos menores a 2 millones.

Hola, soy Alejandro Jacome Delgado y mi GitHub es [kyogre235](https://github.com/kyogre235).

Hola, soy Diego, mi Github es [este](https://github.com/Sloot25), resolvi el problema 5 en C, que trata sobre encontrar el multiplo mas pequeño de todos los numeros desde el 1 al 20.

Hola soy Francisco y mi GitHub es [este](https://github.com/FranciscoMendiola).

Hola soy Geovani y mi GitHub es [este](https://github.com/GeovaniMtz) por si me quieres seguir :).

Hola soy Ixchel y mi GitHub es este por si me quieres seguir ☺: [MishIxc14](https://github.com/MishIxc14)

Hola soy Juvenal y mi Github es [este](https://github.com/JuvsProgrammer).

Hola, me llamo Victor, solo tengo un proyecto más o menos funcional pero por si les da curiosidad mi perfil es [este](https://github.com/areummon)

Hola soy Mauricio y mi GitHub es [este](https://github.com/MauComas) por si me quieres seguir.
PD el archivo.c requiere la bandera al final -lm para el uso de la biblioteca matematica y que se compile sin problema.

Hola soy Aldo, mi perfil de GitHub es [este](https://github.com/aaldoaangeles).

Mi nombre es Maximiliano y en [mi GitHub](https://github.com/m-ow) puedes encontrar muchos proyectos open source en [mi lenguaje de programación favorito](https://lean-lang.org/).

Hola, soy Sofia y mi GitHub es [este](https://github.com/Sofia279), resolví el problema 6 en C 

Hola soy Ricardo Iván y este es mi [Github](https://github.com/rickivan)

Hola soy Ramón y mi Github es [este](https://github.com/Htska)

Hola soy Nancy Elena d3el Valle Vera y mi Github es [AnyoneOne1](https://github.com/AnyoneOne1).

<<<<<<< HEAD
Hola, soy Damián Vázquez y mi GitHub es [Damian020302](https://github.com/Damian020302).

======

=======
Buenas, mi nombre es Aldo Jurado, no tengo nada muy interesante, pero igual les dejo mi [perfil](https://github.com/aldojurado) de Github por si quieren colaborar en algo.
>>>>>>> 15ef36a7


======<|MERGE_RESOLUTION|>--- conflicted
+++ resolved
@@ -103,14 +103,7 @@
 
 Hola soy Nancy Elena d3el Valle Vera y mi Github es [AnyoneOne1](https://github.com/AnyoneOne1).
 
-<<<<<<< HEAD
-Hola, soy Damián Vázquez y mi GitHub es [Damian020302](https://github.com/Damian020302).
-
-======
-
-=======
 Buenas, mi nombre es Aldo Jurado, no tengo nada muy interesante, pero igual les dejo mi [perfil](https://github.com/aldojurado) de Github por si quieren colaborar en algo.
->>>>>>> 15ef36a7
 
 
 ======