--- conflicted
+++ resolved
@@ -62,7 +62,6 @@
 
 Hola soy John y mi GitHub es [este](https://github.com/JohnKun136NVCP) por si me quieres seguir o te interesan mis proyectos.
 
-<<<<<<< HEAD
 ¡Qué tal! Soy Eduardo Castillo y estoy en GitHub como [PlexusDeus](https://github.com/PlexusDeus)
 
 Hola soy Andres, mi Github es [este](https://github.com/AndresCataneo), resolví el problema 10 en C, que trata sobre encontrar la suma de los numeros primos menores a 2 millones.
@@ -76,11 +75,6 @@
 Hola soy Geovani y mi GitHub es [este](https://github.com/GeovaniMtz) por si me quieres seguir :).
 
 Hola soy Ixchel y mi GitHub es este por si me quieres seguir ☺: [MishIxc14](https://github.com/MishIxc14)
-=======
-Hola soy Nancy Elena del Valle Vera y mi Github es [AnyoneOne1](https://github.com/AnyoneOne1).
-
-====== 
->>>>>>> 76360fa6
 
 Hola soy Juvenal y mi Github es [este](https://github.com/JuvsProgrammer).
 
@@ -99,5 +93,7 @@
 
 Hola soy Ramón y mi Github es [este](https://github.com/Htska)
 
+Hola soy Nancy Elena d3el Valle Vera y mi Github es [AnyoneOne1](https://github.com/AnyoneOne1).
+
 ====== 
 
