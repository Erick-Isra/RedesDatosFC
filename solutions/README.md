
# Repaso de prácticas con Git y GitHub. 📖

Esperando que la mayoría del curso supiese lo básico de Git. Esto abarca desde:
- Inicialización de un repositorio
- Hacer un Stage en un repositorio
- Crear commits
- Trabajar de repositorios locales y remotos.
Si no es así o si todavía hay dificultad, por favor, ver [ver este enlace](https://git-scm.com/docs).

Ahora bien, el proposito de esta práctica es que sepan en colaborar en equipo, no siempre van a tener un repositorio individual para trabajar, sino trabajar de manera colaborativa (En este caso puede ser de desarrollo Web, software, etc.) Para ello hay pasos sencillos pero importantes:

## Regla de Oro. 🥇
*SIMPRE HACER UN **PULL** ANTES DE UN **PUSH***.
Esta es una simple regla sencilla pero demasiado últil y ahorra estrés junto con los problemas. 
Cuando uno esta trabajando y acabó la parte que le correspondía de su tareas, etc. Debe recordar que no solo es un programad@r que esta trabajando en el repositorio, sino son varios, entonces para actualizar los cambios que se hicieron y subir los cambios que uno hizo simpre usar el comando:

```bash
git pull #Actualiza los cambios que se hicieron.
 ```
Ahora sí despues de hacer los cambios ``git add`` y el ``git commit``, se tiene que hacer:

```bash
git push
```

## Pull Request.
Un pull request es una solicitud de cambios, en los cuales uno va a aportar algo al repositorio. En algunos casos vi que cerraban el Pull Request y creaban otro, pero esto en desarrollo no es una buena práctica, al menos que ya se haya solucionado el error o que no haya forma de solucionarlo se cierra. Esto sirve para no crear demasiados Pull Request del mismo tema y autor. Se recomienda dejar el Pull Request abierto hasta que se acepte la solucitud e ir actualizando la información de lo que se vaya haciendo si hay cambios. Al menos que no funcione lo que se propone, se cerrará el Pull Request.

## Práctica
¿Has escuchado sobre Project Euler? Bien sino, es una plataforma para desarrollar la habilidad tanto de programación (óptimización) como también la matemática.
Por tanto, la práctica será una práctica en conjunto. 

1. Ingresa a [Project Euler](https://projecteuler.net/) y registrate.
2. Escoje un problema el que sea de tu agrado.
3. En el repositorio que el repositorio que se clonó no se tiene esta rama y esta con un Folk, en este caso **antes de hacer cualquier cosa** si entras a tu repositorio que hiciste el Folk verás un botón que dice **Sync Fork**, como dice el nombre sincroniza los cambios del repositorio "Original" con el que tienes. Da click en Sync Folk y te dará los cambios que se han hecho durante este tiempo.
4. Ahí te aparecerá la rama que se creó, entonces lo único que se tiene que hacer desde la terminal de su computadora es actualizar las ramas remotas a las locales, para hacer esto se usa el siguiente comando:
```bash
    git remote update origin --prune
```
Después solamente falta cambiarse de rama usando: 
```bash
    git checkout gitstudy
```
5. Lo divertido viene desde este punto. En este README, deberás agregar tu nombre y tu GitHub. **Opcional:** *Puedes seguir a tus demás compañer@s en GitHub por si te interesa su trabajo o quieres colaborar en alguno*.
6. Además de ello, deberá subir la solución en el directorio donde dice **solutions**, con la siguiente nomenclatura: **Iniciales empezando por apellidos**_EULER_**número del ejercio**. Por ejemplo; `ANJ_EULER_1.cpp`. En este caso, se le dará libertad a cada quien de resolverlo en el lenguaje que le sea más cómodo, sin embargo, pueden tener una participación si lo hacen en C. 
7. En el reporte debe incluir la captura del problema resuelto que está aprobado, la misma página les dará el resultado.

**NOTA (1)**: El truco de esto es el que resuleva más rápido los ejercicios. Por otra parte, se le sugiere hacer el **Sync Folk** constantemente por si llegué a subir cambios al original.

**Nota (2)**: Si quieren poner el enlace directo a su repositorio pueden usar la siguiente sintaxis en Markdown.

```markdown
[Google](www.google.com)
```
El primer parámetro es el texto a mostrar, este tiene que estar en cochetes y los paretesis son para la url que va contener, en este caso era de Google.

======

Desde aquí puedes ir empezando.



Hola soy John y mi GitHub es [este](https://github.com/JohnKun136NVCP) por si me quieres seguir o te interesan mis proyectos.

<<<<<<< HEAD
¡Qué tal! Soy Eduardo Castillo y estoy en GitHub como [PlexusDeus](https://github.com/PlexusDeus)

Hola soy Andres, mi Github es [este](https://github.com/AndresCataneo), resolví el problema 10 en C, que trata sobre encontrar la suma de los numeros primos menores a 2 millones.

Hola, soy Alejandro Jacome Delgado y mi GitHub es [kyogre235](https://github.com/kyogre235).

Hola, soy Diego, mi Github es [este](https://github.com/Sloot25), resolvi el problema 5 en C, que trata sobre encontrar el multiplo mas pequeño de todos los numeros desde el 1 al 20.

Hola soy Francisco y mi GitHub es [este](https://github.com/FranciscoMendiola).

Hola soy Geovani y mi GitHub es [este](https://github.com/GeovaniMtz) por si me quieres seguir :).

Hola soy Ixchel y mi GitHub es este por si me quieres seguir ☺: [MishIxc14](https://github.com/MishIxc14)
=======
Hola soy Ricardo Iván y este es mi [Github](https://github.com/rickivan)

====== 
>>>>>>> 4dbc977f

Hola soy Juvenal y mi Github es [este](https://github.com/JuvsProgrammer).

Hola, me llamo Victor, solo tengo un proyecto más o menos funcional pero por si les da curiosidad mi perfil es [este](https://github.com/areummon)

Hola soy Mauricio y mi GitHub es [este](https://github.com/MauComas) por si me quieres seguir.
PD el archivo.c requiere la bandera al final -lm para el uso de la biblioteca matematica y que se compile sin problema.

Hola soy Aldo, mi perfil de GitHub es [este](https://github.com/aaldoaangeles).

Mi nombre es Maximiliano y en [mi GitHub](https://github.com/m-ow) puedes encontrar muchos proyectos open source en [mi lenguaje de programación favorito](https://lean-lang.org/).

Hola, soy Sofia y mi GitHub es [este](https://github.com/Sofia279), resolví el problema 6 en C 


======

<|MERGE_RESOLUTION|>--- conflicted
+++ resolved
@@ -60,10 +60,8 @@
 Desde aquí puedes ir empezando.
 
 
-
 Hola soy John y mi GitHub es [este](https://github.com/JohnKun136NVCP) por si me quieres seguir o te interesan mis proyectos.
 
-<<<<<<< HEAD
 ¡Qué tal! Soy Eduardo Castillo y estoy en GitHub como [PlexusDeus](https://github.com/PlexusDeus)
 
 Hola soy Andres, mi Github es [este](https://github.com/AndresCataneo), resolví el problema 10 en C, que trata sobre encontrar la suma de los numeros primos menores a 2 millones.
@@ -77,11 +75,6 @@
 Hola soy Geovani y mi GitHub es [este](https://github.com/GeovaniMtz) por si me quieres seguir :).
 
 Hola soy Ixchel y mi GitHub es este por si me quieres seguir ☺: [MishIxc14](https://github.com/MishIxc14)
-=======
-Hola soy Ricardo Iván y este es mi [Github](https://github.com/rickivan)
-
-====== 
->>>>>>> 4dbc977f
 
 Hola soy Juvenal y mi Github es [este](https://github.com/JuvsProgrammer).
 
@@ -96,6 +89,7 @@
 
 Hola, soy Sofia y mi GitHub es [este](https://github.com/Sofia279), resolví el problema 6 en C 
 
+Hola soy Ricardo Iván y este es mi [Github](https://github.com/rickivan)
 
-======
+====== 
 
