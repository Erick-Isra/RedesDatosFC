# Repaso de prácticas con Git y GitHub. 📖

Esperando que la mayoría del curso supiese lo básico de Git. Esto abarca desde:

- Inicialización de un repositorio
- Hacer un Stage en un repositorio
- Crear commits
- Trabajar de repositorios locales y remotos.
  Si no es así o si todavía hay dificultad, por favor, ver [ver este enlace](https://git-scm.com/docs).

Ahora bien, el proposito de esta práctica es que sepan en colaborar en equipo, no siempre van a tener un repositorio individual para trabajar, sino trabajar de manera colaborativa (En este caso puede ser de desarrollo Web, software, etc.) Para ello hay pasos sencillos pero importantes:

## Regla de Oro. 🥇

\*SIMPRE HACER UN **PULL** ANTES DE UN **PUSH\***.
Esta es una simple regla sencilla pero demasiado últil y ahorra estrés junto con los problemas.
Cuando uno esta trabajando y acabó la parte que le correspondía de su tareas, etc. Debe recordar que no solo es un programad@r que esta trabajando en el repositorio, sino son varios, entonces para actualizar los cambios que se hicieron y subir los cambios que uno hizo simpre usar el comando:

```bash
git pull #Actualiza los cambios que se hicieron.
```

Ahora sí despues de hacer los cambios `git add` y el `git commit`, se tiene que hacer:

```bash
git push
```

## Pull Request.

Un pull request es una solicitud de cambios, en los cuales uno va a aportar algo al repositorio. En algunos casos vi que cerraban el Pull Request y creaban otro, pero esto en desarrollo no es una buena práctica, al menos que ya se haya solucionado el error o que no haya forma de solucionarlo se cierra. Esto sirve para no crear demasiados Pull Request del mismo tema y autor. Se recomienda dejar el Pull Request abierto hasta que se acepte la solucitud e ir actualizando la información de lo que se vaya haciendo si hay cambios. Al menos que no funcione lo que se propone, se cerrará el Pull Request.

## Práctica

¿Has escuchado sobre Project Euler? Bien sino, es una plataforma para desarrollar la habilidad tanto de programación (óptimización) como también la matemática.
Por tanto, la práctica será una práctica en conjunto.

1. Ingresa a [Project Euler](https://projecteuler.net/) y registrate.
2. Escoje un problema el que sea de tu agrado.
3. En el repositorio que el repositorio que se clonó no se tiene esta rama y esta con un Folk, en este caso **antes de hacer cualquier cosa** si entras a tu repositorio que hiciste el Folk verás un botón que dice **Sync Fork**, como dice el nombre sincroniza los cambios del repositorio "Original" con el que tienes. Da click en Sync Folk y te dará los cambios que se han hecho durante este tiempo.
4. Ahí te aparecerá la rama que se creó, entonces lo único que se tiene que hacer desde la terminal de su computadora es actualizar las ramas remotas a las locales, para hacer esto se usa el siguiente comando:

```bash
    git remote update origin --prune
```

Después solamente falta cambiarse de rama usando:

```bash
    git checkout gitstudy
```

5. Lo divertido viene desde este punto. En este README, deberás agregar tu nombre y tu GitHub. **Opcional:** _Puedes seguir a tus demás compañer@s en GitHub por si te interesa su trabajo o quieres colaborar en alguno_.
6. Además de ello, deberá subir la solución en el directorio donde dice **solutions**, con la siguiente nomenclatura: **Iniciales empezando por apellidos**_EULER_**número del ejercio**. Por ejemplo; `ANJ_EULER_1.cpp`. En este caso, se le dará libertad a cada quien de resolverlo en el lenguaje que le sea más cómodo, sin embargo, pueden tener una participación si lo hacen en C.
7. En el reporte debe incluir la captura del problema resuelto que está aprobado, la misma página les dará el resultado.

**NOTA (1)**: El truco de esto es el que resuleva más rápido los ejercicios. Por otra parte, se le sugiere hacer el **Sync Folk** constantemente por si llegué a subir cambios al original.

**Nota (2)**: Si quieren poner el enlace directo a su repositorio pueden usar la siguiente sintaxis en Markdown.

```markdown
[Google](www.google.com)
```

El primer parámetro es el texto a mostrar, este tiene que estar en cochetes y los paretesis son para la url que va contener, en este caso era de Google.

======

Desde aquí puedes ir empezando.

Hola soy John y mi GitHub es [este](https://github.com/JohnKun136NVCP) por si me quieres seguir o te interesan mis proyectos.

¡Qué tal! Soy Eduardo Castillo y estoy en GitHub como [PlexusDeus](https://github.com/PlexusDeus)

Hola soy Andres, mi Github es [este](https://github.com/AndresCataneo), resolví el problema 10 en C, que trata sobre encontrar la suma de los numeros primos menores a 2 millones.

Hola, soy Alejandro Jacome Delgado y mi GitHub es [kyogre235](https://github.com/kyogre235).

Hola, soy Diego, mi Github es [este](https://github.com/Sloot25), resolvi el problema 5 en C, que trata sobre encontrar el multiplo mas pequeño de todos los numeros desde el 1 al 20.

Hola soy Francisco y mi GitHub es [este](https://github.com/FranciscoMendiola).

Hola soy Geovani y mi GitHub es [este](https://github.com/GeovaniMtz) por si me quieres seguir :).

Hola soy Ixchel y mi GitHub es este por si me quieres seguir ☺: [MishIxc14](https://github.com/MishIxc14)

Hola soy Juvenal y mi Github es [este](https://github.com/JuvsProgrammer).

Hola, me llamo Victor, solo tengo un proyecto más o menos funcional pero por si les da curiosidad mi perfil es [este](https://github.com/areummon)

Hola soy Mauricio y mi GitHub es [este](https://github.com/MauComas) por si me quieres seguir.
PD el archivo.c requiere la bandera al final -lm para el uso de la biblioteca matematica y que se compile sin problema.

Hola soy Aldo, mi perfil de GitHub es [este](https://github.com/aaldoaangeles).

Mi nombre es Maximiliano y en [mi GitHub](https://github.com/m-ow) puedes encontrar muchos proyectos open source en [mi lenguaje de programación favorito](https://lean-lang.org/).

Hola, soy Sofia y mi GitHub es [este](https://github.com/Sofia279), resolví el problema 6 en C 

Hola soy Ricardo Iván y este es mi [Github](https://github.com/rickivan)

Hola soy Ramón y mi Github es [este](https://github.com/Htska)

Hola soy Nancy Elena d3el Valle Vera y mi Github es [AnyoneOne1](https://github.com/AnyoneOne1).

Buenas, mi nombre es Aldo Jurado, no tengo nada muy interesante, pero igual les dejo mi [perfil](https://github.com/aldojurado) de Github por si quieren colaborar en algo.

Hola soy Alejandro, mi github es [este](https://github.com/Alejandro-Estrada-1) 

Hola, soy Angel Moises Gonzalez Corrales y mi GitHub es [este](https://github.com/MoisesAGC).

Hola! soy Anshar Barrón, mi GitHub es [@AnsharShampoo](https://github.com/AnsharShampoo) 

Hola soy Erick, mi github es [Erick-Isra](https://github.com/Erick-Isra), hice el ejercicio 50.

Hola, soy Eduardo Biali García Gómez y mi GitHub es [Eduardobgg](https://github.com/Eduardobgg).
 
Hola, soy Fer Osorio y pícale [aqui](https://github.com/FernandaOsorioMorales) si quieres seguirme en Github.

<<<<<<< HEAD
Hola, soy Joshua y mi Github es este: (https://github.com/JoshuaJAHA)

Holi, soy Lau y me pueden seguir en Github en este [enlace](https://github.com/laudima)

Hola soy Mauricio Flores y mi Github es [este](https://github.com/maufloresm)

Hola soy Miguel y este es mi [Github](https://github.com/mi-brito)

Hola soy Mildred y mi GitHub es [este](https://github.com/MildredMtz).

Holaaa, soy Raul Emiliano, mi git esta algo abandonado aunque pienso revivirlo un dia de estos. Pueden [seguirme](https://github.com/RaulLabonne) si gustan c:

Hola soy Shuc y mi GitHub es [este](https://github.com/shucshin).

=======
Hola, soy Victor Mendiola :D, y mi GitHub es [EllieWilliams5](https://github.com/EllieWilliams5).
>>>>>>> a08fea17
======  <|MERGE_RESOLUTION|>--- conflicted
+++ resolved
@@ -117,7 +117,6 @@
  
 Hola, soy Fer Osorio y pícale [aqui](https://github.com/FernandaOsorioMorales) si quieres seguirme en Github.
 
-<<<<<<< HEAD
 Hola, soy Joshua y mi Github es este: (https://github.com/JoshuaJAHA)
 
 Holi, soy Lau y me pueden seguir en Github en este [enlace](https://github.com/laudima)
@@ -132,7 +131,20 @@
 
 Hola soy Shuc y mi GitHub es [este](https://github.com/shucshin).
 
-=======
+Hola, soy Joshua y mi Github es este: (https://github.com/JoshuaJAHA)
+
+Holi, soy Lau y me pueden seguir en Github en este [enlace](https://github.com/laudima)
+
+Hola soy Mauricio Flores y mi Github es [este](https://github.com/maufloresm)
+
+Hola soy Miguel y este es mi [Github](https://github.com/mi-brito)
+
+Hola soy Mildred y mi GitHub es [este](https://github.com/MildredMtz).
+
+Holaaa, soy Raul Emiliano, mi git esta algo abandonado aunque pienso revivirlo un dia de estos. Pueden [seguirme](https://github.com/RaulLabonne) si gustan c:
+
+Hola soy Shuc y mi GitHub es [este](https://github.com/shucshin).
+
 Hola, soy Victor Mendiola :D, y mi GitHub es [EllieWilliams5](https://github.com/EllieWilliams5).
->>>>>>> a08fea17
+
 ======  