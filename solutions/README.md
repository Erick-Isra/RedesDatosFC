
# Repaso de prácticas con Git y GitHub. 📖

Esperando que la mayoría del curso supiese lo básico de Git. Esto abarca desde:
- Inicialización de un repositorio
- Hacer un Stage en un repositorio
- Crear commits
- Trabajar de repositorios locales y remotos.
Si no es así o si todavía hay dificultad, por favor, ver [ver este enlace](https://git-scm.com/docs).

Ahora bien, el proposito de esta práctica es que sepan en colaborar en equipo, no siempre van a tener un repositorio individual para trabajar, sino trabajar de manera colaborativa (En este caso puede ser de desarrollo Web, software, etc.) Para ello hay pasos sencillos pero importantes:

## Regla de Oro. 🥇
*SIMPRE HACER UN **PULL** ANTES DE UN **PUSH***.
Esta es una simple regla sencilla pero demasiado últil y ahorra estrés junto con los problemas. 
Cuando uno esta trabajando y acabó la parte que le correspondía de su tareas, etc. Debe recordar que no solo es un programad@r que esta trabajando en el repositorio, sino son varios, entonces para actualizar los cambios que se hicieron y subir los cambios que uno hizo simpre usar el comando:

```bash
git pull #Actualiza los cambios que se hicieron.
 ```
Ahora sí despues de hacer los cambios ``git add`` y el ``git commit``, se tiene que hacer:

```bash
git push
```

## Pull Request.
Un pull request es una solicitud de cambios, en los cuales uno va a aportar algo al repositorio. En algunos casos vi que cerraban el Pull Request y creaban otro, pero esto en desarrollo no es una buena práctica, al menos que ya se haya solucionado el error o que no haya forma de solucionarlo se cierra. Esto sirve para no crear demasiados Pull Request del mismo tema y autor. Se recomienda dejar el Pull Request abierto hasta que se acepte la solucitud e ir actualizando la información de lo que se vaya haciendo si hay cambios. Al menos que no funcione lo que se propone, se cerrará el Pull Request.

## Práctica
¿Has escuchado sobre Project Euler? Bien sino, es una plataforma para desarrollar la habilidad tanto de programación (óptimización) como también la matemática.
Por tanto, la práctica será una práctica en conjunto. 

1. Ingresa a [Project Euler](https://projecteuler.net/) y registrate.
2. Escoje un problema el que sea de tu agrado.
3. En el repositorio que el repositorio que se clonó no se tiene esta rama y esta con un Folk, en este caso **antes de hacer cualquier cosa** si entras a tu repositorio que hiciste el Folk verás un botón que dice **Sync Fork**, como dice el nombre sincroniza los cambios del repositorio "Original" con el que tienes. Da click en Sync Folk y te dará los cambios que se han hecho durante este tiempo.
4. Ahí te aparecerá la rama que se creó, entonces lo único que se tiene que hacer desde la terminal de su computadora es actualizar las ramas remotas a las locales, para hacer esto se usa el siguiente comando:
```bash
    git remote update origin --prune
```
Después solamente falta cambiarse de rama usando: 
```bash
    git checkout gitstudy
```
5. Lo divertido viene desde este punto. En este README, deberás agregar tu nombre y tu GitHub. **Opcional:** *Puedes seguir a tus demás compañer@s en GitHub por si te interesa su trabajo o quieres colaborar en alguno*.
6. Además de ello, deberá subir la solución en el directorio donde dice **solutions**, con la siguiente nomenclatura: **Iniciales empezando por apellidos**_EULER_**número del ejercio**. Por ejemplo; `ANJ_EULER_1.cpp`. En este caso, se le dará libertad a cada quien de resolverlo en el lenguaje que le sea más cómodo, sin embargo, pueden tener una participación si lo hacen en C. 
7. En el reporte debe incluir la captura del problema resuelto que está aprobado, la misma página les dará el resultado.

**NOTA (1)**: El truco de esto es el que resuleva más rápido los ejercicios. Por otra parte, se le sugiere hacer el **Sync Folk** constantemente por si llegué a subir cambios al original.

**Nota (2)**: Si quieren poner el enlace directo a su repositorio pueden usar la siguiente sintaxis en Markdown.

```markdown
[Google](www.google.com)
```
El primer parámetro es el texto a mostrar, este tiene que estar en cochetes y los paretesis son para la url que va contener, en este caso era de Google.

======

Desde aquí puedes ir empezando.


Hola soy John y mi GitHub es [este](https://github.com/JohnKun136NVCP) por si me quieres seguir o te interesan mis proyectos.

¡Qué tal! Soy Eduardo Castillo y estoy en GitHub como [PlexusDeus](https://github.com/PlexusDeus)

Hola soy Andres, mi Github es [este](https://github.com/AndresCataneo), resolví el problema 10 en C, que trata sobre encontrar la suma de los numeros primos menores a 2 millones.

Hola, soy Alejandro Jacome Delgado y mi GitHub es [kyogre235](https://github.com/kyogre235).

<<<<<<< HEAD
Hola, soy Diego, mi Github es [este](https://github.com/Sloot25), resolvi el problema 5 en C, que trata sobre encontrar el multiplo mas pequeño de todos los numeros desde el 1 al 20.
=======
Hola soy Juvenal y mi Github es [este](https://github.com/JuvsProgrammer).

>>>>>>> 261d48ba

Hola soy Francisco y mi GitHub es [este](https://github.com/FranciscoMendiola).

Hola soy Geovani y mi GitHub es [este](https://github.com/GeovaniMtz) por si me quieres seguir :).

Hola soy Ixchel y mi GitHub es este por si me quieres seguir ☺: [MishIxc14](https://github.com/MishIxc14)

======
<|MERGE_RESOLUTION|>--- conflicted
+++ resolved
@@ -68,12 +68,7 @@
 
 Hola, soy Alejandro Jacome Delgado y mi GitHub es [kyogre235](https://github.com/kyogre235).
 
-<<<<<<< HEAD
 Hola, soy Diego, mi Github es [este](https://github.com/Sloot25), resolvi el problema 5 en C, que trata sobre encontrar el multiplo mas pequeño de todos los numeros desde el 1 al 20.
-=======
-Hola soy Juvenal y mi Github es [este](https://github.com/JuvsProgrammer).
-
->>>>>>> 261d48ba
 
 Hola soy Francisco y mi GitHub es [este](https://github.com/FranciscoMendiola).
 
@@ -81,4 +76,8 @@
 
 Hola soy Ixchel y mi GitHub es este por si me quieres seguir ☺: [MishIxc14](https://github.com/MishIxc14)
 
+Hola soy Juvenal y mi Github es [este](https://github.com/JuvsProgrammer).
+
 ======
+
+
